--- conflicted
+++ resolved
@@ -453,18 +453,17 @@
         "Style: professional storyboard artist, film pre‑viz, 3/4 view if helpful."
     )
 
-<<<<<<< HEAD
 # --------- OpenAI Images (optional) ----------
 async def _gen_image_openai(prompt: str, size: str = "1536x1024") -> str:
     """
     Return a PNG data URL from OpenAI Images (gpt-image-1), or '' on failure.
     Supported sizes: '1024x1024', '1536x1024', '1024x1536', 'auto'.
-=======
+
 async def _gen_image_openai(prompt: str, size: str = "1536x1024") -> str:
     """
     Return a PNG data URL from OpenAI Images (gpt-image-1), or '' on failure.
     Supported sizes (as of now): '1024x1024', '1536x1024', '1024x1536', 'auto'.
->>>>>>> f5ec540f
+
     If 403 (org not verified), we log and return '' without raising.
     """
     if not OPENAI_API_KEY:
@@ -487,20 +486,20 @@
                     json={
                         "model": "gpt-image-1",
                         "prompt": prompt,
-<<<<<<< HEAD
+
                         "size": sz,
-=======
+
                         "size": sz,     # must be one of SUPPORTED
->>>>>>> f5ec540f
+
                         "n": 1,
                         # (Do NOT send 'response_format'; API rejects it)
                     },
                 )
                 if r.status_code == 403:
-<<<<<<< HEAD
-=======
+
+
                     # Org not verified (or other access issue) — don’t crash, just fall back.
->>>>>>> f5ec540f
+
                     print(f"[Storyboard] OpenAI 403 (access): {r.text[:400]}")
                     return ""
                 if r.status_code >= 400:
@@ -510,18 +509,14 @@
                 data = r.json()
                 item = (data.get("data") or [{}])[0]
 
-<<<<<<< HEAD
-=======
                 # Prefer base64 if present
->>>>>>> f5ec540f
+
                 b64 = item.get("b64_json")
                 if b64:
                     return f"data:image/png;base64,{b64}"
 
-<<<<<<< HEAD
-=======
                 # Fall back to URL (fetch and convert to data URL)
->>>>>>> f5ec540f
+
                 url = item.get("url")
                 if url:
                     img = await client.get(url, timeout=90.0)
@@ -537,10 +532,7 @@
             print(f"[Storyboard] OpenAI generation error (size {sz}): {e}")
             return ""
 
-<<<<<<< HEAD
-=======
     # Try requested/normalized size, then a safe square fallback
->>>>>>> f5ec540f
     out = await _call(size)
     if not out and size != "1024x1024":
         out = await _call("1024x1024")
