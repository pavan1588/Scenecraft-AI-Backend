--- conflicted
+++ resolved
@@ -210,11 +210,10 @@
     const inFlight = new Set();
 
     const el = id => document.getElementById(id);
-<<<<<<< HEAD
+
    const wc = t => (t.trim().match(/\b\w+\b/g) || []).length;
-=======
+
     const wc = t => (t.trim().match(/\b\w+\b/g) || []).length;
->>>>>>> f099b897
 
     // Password (backend validation)
     window.checkAccess = async function(){
